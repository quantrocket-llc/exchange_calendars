--- conflicted
+++ resolved
@@ -16,11 +16,7 @@
 
     @pytest.fixture
     def end_bound(self):
-<<<<<<< HEAD
-        yield T("2024-12-31")
-=======
         yield T("2025-12-31")
->>>>>>> 73ccc1c8
 
     @pytest.fixture
     def max_session_hours(self):
